--- conflicted
+++ resolved
@@ -12,12 +12,7 @@
 num_heads = 71
 num_key_value_heads = 32
 num_layers = 32
-<<<<<<< HEAD
 vocab_size = 65024
 epsilon = 1e-5
-=======
-vocab_size = 32000
-epsilon = 1e-5
 model_type = "llama"
-apply_residual_connection_post_layernorm = True
->>>>>>> 212b0606
+apply_residual_connection_post_layernorm = True