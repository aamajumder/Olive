--- conflicted
+++ resolved
@@ -218,11 +218,7 @@
     parser.add_argument(
         "--model_type",
         default="llama-2-7b-chat",
-<<<<<<< HEAD
-        choices=["llama-2-7b-chat", "mistral-7b-chat", "falcon-7b-chat", "llava-7b"],
-=======
-        choices=["llama-2-7b-chat", "mistral-7b-chat", "codellama-7b-chat", "llava-7b"],
->>>>>>> 69130ba0
+        choices=["llama-2-7b-chat", "mistral-7b-chat", "falcon-7b-chat", "codellama-7b-chat", "llava-7b"],
         help="Which model to convert.",
         type=str,
     )
@@ -241,11 +237,8 @@
     repo_id = {
         "llama-2-7b-chat": "meta-llama/Llama-2-7b-chat-hf",
         "mistral-7b-chat": "mistralai/Mistral-7B-Instruct-v0.1",
-<<<<<<< HEAD
         "falcon-7b-chat": "tiiuae/falcon-7b-instruct",
-=======
         "codellama-7b-chat": "codellama/CodeLlama-7b-Instruct-hf",
->>>>>>> 69130ba0
         "llava-7b": "llava-hf/llava-1.5-7b-hf",
     }[args.model_type]
 
